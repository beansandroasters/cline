--- conflicted
+++ resolved
@@ -1,16 +1,12 @@
 import { render, screen, fireEvent } from "@testing-library/react"
-import { describe, it, expect, vi, beforeEach } from "vitest"
+import { describe, it, expect, vi } from "vitest"
 import ApiOptions from "../ApiOptions"
 import { ExtensionStateContextProvider } from "@/context/ExtensionStateContext"
 
 vi.mock("../../../context/ExtensionStateContext", async (importOriginal) => {
 	const actual = await importOriginal()
 	return {
-<<<<<<< HEAD
-		...(actual as object),
-=======
 		...(actual || {}),
->>>>>>> 8cc64f5e
 		// your mocked methods
 		useExtensionState: vi.fn(() => ({
 			apiConfiguration: {
@@ -29,12 +25,8 @@
 	const mockPostMessage = vi.fn()
 
 	beforeEach(() => {
-<<<<<<< HEAD
-		;(global as any).vscode = { postMessage: mockPostMessage }
-=======
 		//@ts-expect-error - vscode is not defined in the global namespace in test environment
 		global.vscode = { postMessage: mockPostMessage } as any
->>>>>>> 8cc64f5e
 	})
 
 	it("renders Requesty API Key input", () => {
@@ -61,11 +53,7 @@
 vi.mock("../../../context/ExtensionStateContext", async (importOriginal) => {
 	const actual = await importOriginal()
 	return {
-<<<<<<< HEAD
-		...(actual as object),
-=======
 		...(actual || {}),
->>>>>>> 8cc64f5e
 		// your mocked methods
 		useExtensionState: vi.fn(() => ({
 			apiConfiguration: {
@@ -84,12 +72,8 @@
 	const mockPostMessage = vi.fn()
 
 	beforeEach(() => {
-<<<<<<< HEAD
-		;(global as any).vscode = { postMessage: mockPostMessage }
-=======
 		//@ts-expect-error - vscode is not defined in the global namespace in test environment
 		global.vscode = { postMessage: mockPostMessage } as any
->>>>>>> 8cc64f5e
 	})
 
 	it("renders Together API Key input", () => {
@@ -116,12 +100,7 @@
 vi.mock("../../../context/ExtensionStateContext", async (importOriginal) => {
 	const actual = await importOriginal()
 	return {
-<<<<<<< HEAD
-		...(actual as object),
-		// your mocked methods
-=======
 		...(actual || {}),
->>>>>>> 8cc64f5e
 		useExtensionState: vi.fn(() => ({
 			apiConfiguration: {
 				apiProvider: "openai",
@@ -139,12 +118,8 @@
 
 	beforeEach(() => {
 		vi.clearAllMocks()
-<<<<<<< HEAD
-		;(global as any).vscode = { postMessage: mockPostMessage }
-=======
 		//@ts-expect-error - vscode is not defined in the global namespace in test environment
 		global.vscode = { postMessage: mockPostMessage }
->>>>>>> 8cc64f5e
 	})
 
 	it("renders OpenAI Supports Images input", () => {
